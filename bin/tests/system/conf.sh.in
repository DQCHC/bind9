--- conflicted
+++ resolved
@@ -66,19 +66,6 @@
 
 # The "stress" test is not run by default since it creates enough
 # load on the machine to make it unusable to other users.
-<<<<<<< HEAD
-# v6synth
-#
-# List of tests that use ports 5300 and 9953.  For this reason, these must
-# be run sequentially.
-SEQUENTIALDIRS="acl additional addzone autosign builtin
-	 cacheclean case chain checkconf @CHECKDS@ checknames
-         checkzone @COVERAGE@ database digdelv dlv dlz dlzexternal
-	 dns64 dnssec ecdsa eddsa emptyzones fetchlimit filter-aaaa
-	 formerr forward glue gost inline integrity ixfr legacy
-	 limits logfileconfig lwresd masterfile masterformat metadata
-	 notify nslookup nsupdate pending pkcs11 reclimit redirect
-=======
 # The "dialup" and "delzone" tests are also not run by default because
 # they take a very long time to complete.
 #
@@ -98,25 +85,12 @@
 	 formerr forward glue inline integrity ixfr legacy
 	 limits logfileconfig masterfile masterformat metadata
 	 notify nslookup nsupdate pending reclimit redirect
->>>>>>> 7677cb27
 	 resolver rndc rpz rrl rrsetorder rsabigexponent runtime smartsign
 	 sortlist spf staticstub stub tsig tsiggss unknown
 	 upforwd verify views wildcard xfer xferquota zero zonechecks"
 
-<<<<<<< HEAD
-# List of tests that use unique ports (other than 5300 and 9953). These
-# tests can be run in parallel.
-#
-# This symbol must be kept in step with the PARALLEL macro in Makefile.in
-PARALLELDIRS="allow_query"
-
 SUBDIRS="$SEQUENTIALDIRS $PARALLELDIRS"
 
-
-=======
-SUBDIRS="$SEQUENTIALDIRS $PARALLELDIRS"
-
->>>>>>> 7677cb27
 # Things that are different on Windows
 KILL=kill
 DIFF=diff
@@ -230,15 +204,12 @@
     done
 }
 
-<<<<<<< HEAD
-=======
 cat_i() {
     while read LINE ; do
        echoinfo "I:$SYSTESTDIR:$LINE"
     done
 }
 
->>>>>>> 7677cb27
 #
 # Useful functions in test scripts
 #
