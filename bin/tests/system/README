Copyright (C) 2004, 2010, 2011, 2013, 2015, 2018  Internet Systems Consortium, Inc. ("ISC")
Copyright (C) 2000, 2001  Internet Software Consortium.
See COPYRIGHT in the source root or http://isc.org/copyright.html for terms.


Introduction
===
This directory holds a simple test environment for running bind9 system tests
involving multiple name servers.

With the exception of "common" (which holds configuration information common to
multiple tests) and "win32" (which holds files needed to run the tests in a
Windows environment), each directory holds a set of scripts and configuration
files to test different parts of BIND.  The directories are named for the
aspect of BIND they test, for example:

  dnssec/       DNSSEC tests
  forward/      Forwarding tests
  glue/         Glue handling tests

etc.

Typically each set of tests sets up 2-5 name servers and then performs one or
more tests against them.  Within the test subdirectory, each name server has a
separate subdirectory containing its configuration data.  These subdirectories
are named "nsN" or "ansN" (where N is a number between 1 and 8, e.g. ns1, ans2
etc.)

The tests are completely self-contained and do not require access to the real
DNS.  Generally, one of the test servers (usually ns1) is set up as a root
nameserver and is listed in the hints file of the others.


Preparing to Run the Tests
===
To enable all servers to run on the same machine, they bind to separate virtual
IP addresses on the loopback interface.  ns1 runs on 10.53.0.1, ns2 on
10.53.0.2, etc.  Before running any tests, you must set up these addresses by
running the command

    sh ifconfig.sh up

as root.  The interfaces can be removed by executing the command:

    sh ifconfig.sh down

... also as root.

The servers use unprivileged ports (above 1024) instead of the usual port 53,
so they can be run without root privileges once the interfaces have been set
up.


Note for MacOS Users
---
If you wish to make the interfaces survive across reboots, copy
org.isc.bind.system and org.isc.bind.system.plist to /Library/LaunchDaemons
then run

    launchctl load /Library/LaunchDaemons/org.isc.bind.system.plist

... as root.


Running the System Tests
===

Running an Individual Test
---
The tests can be run individually using the following command:

    sh run.sh [flags] <test-name> [<test-arguments>]

e.g.

    sh run.sh [flags] notify

Optional flags are:

    -k              Keep servers running after the test completes.  Each test
                    usually starts a number of nameservers, either instances
                    of the "named" being tested, or custom servers (written in
                    Python or Perl) that feature test-specific behavior.  The
                    servers are automatically started before the test is run
                    and stopped after it ends.  This flag leaves them running
                    at the end of the test, so that additional queries can be
                    sent by hand.  To stop the servers afterwards, use the
                    command "sh stop.sh <test-name>".

    -n              Noclean - do not remove the output files if the test
                    completes successfully.  By default, files created by the
                    test are deleted if it passes;  they are not deleted if the
                    test fails.

    -p <number>     Sets the range of ports used by the test.  A block of 100
                    ports is available for each test, the number given to the
                    "-p" switch being the number of the start of that block
                    (e.g. "-p 7900" will mean that the test is able to use
                    ports 7900 through 7999).  If not specified, the test will
                    have ports 5000 to 5099 available to it.

    -r              The "runall" flag.  This is related to cleaning up after
                    the tests (see "Maintenance Notes" below).  If specified,
                    it prevents a copy of the test's output listing from being
                    deleted when the directory is cleaned up after the test
                    completes.  (The test's output listing comprises messages
                    produced by the test during its execution; it does not
                    include the output files produced by utilities such as
                    "dig" or "rndc", nor any logging output from named itself.)
                    It is usually only used when "run.sh" is being called
                    during a run of the entire test suite.  Note that if "-n"
                    is specified on the "run.sh" command line, the test output
                    is retained even if this option is omitted.

Arguments are:

    test-name       Mandatory.  The name of the test, which is the name of the
                    subdirectory in bin/tests/system holding the test files.

    test-arguments  Optional arguments that are passed to each of the test's
                    scripts.


Running All The System Tests
---
To run all the system tests, enter the command:

    sh runall.sh [-n] [numproc]

The optional flag "-n" has the same effect as it does for "run.sh" - it causes
the retention of all output files from all tests.

The optional "numproc" argument specifies the maximum number of tests that can
run in parallel.  The default is 1, which means that all of the tests run
sequentially.  If greater than 1, up to "numproc" tests will run simultaneously,
new tests being started as tests finish.  Each test will get a unique set of
ports, so there is no danger of tests interfering with one another.  Parallel
running will reduce the total time taken to run the BIND system tests, but will
mean that the output from all the tests sent to the screen will be mixed up
with one another.  However, the systests.output file produced at the end of the
run (in the bin/tests/system directory) will contain the output from each test
in sequential order.

Note that it is not possible to pass arguments to tests though the "runall.sh"
script.

A run of all the system tests can also be initiated via make:

    make [-j numproc] test

In this case, retention of the output files after a test completes successfully
is specified by setting the environment variable NOCLEAN to "-n" prior to
running make, e.g.

    NOCLEAN=-n make [-j numproc] test



Running Multiple System Test Suites Simultaneously
---
In some cases it may be desirable to have multiple instances of the system test
suite running simultaneously (e.g. from different terminal windows).  To do
this:

1. Each installation must have its own directory tree.  The system tests create
files in the test directories, so separate directory trees are required to
avoid interference between the same test running in the different
installations.

2. For one of the test suites, the starting port number must be specified by
setting the environment variable STARTPORT before starting the test suite.
Each test suite comprises about 100 tests, each being allocated a set of 100
ports.  The port ranges for each test are allocated sequentially, so each test
suite requires about 10,000 ports to itself.  By default, the port allocation
starts at 5,000.  So the following set of commands:

    Terminal Window 1:
        cd <installation-1>/bin/tests/system
        sh runall.sh 4

    Terminal Window 2:
        cd <installation-2>/bin/tests/system
        STARTPORT=20000 sh runall.sh 4

... will start the test suite for installation-1 using the default base port
of 5,000, so the test suite will use ports 5,000 through 15,000 (or there
abouts).  The use of "STARTPORT=20000" to prefix the run of the test suite for
installation-2 will mean the test suite uses ports 20,000 through 30,000 or so.


Format of Test Output
---
All output from the system tests is in the form of lines with the following
structure:

    <letter>:<test-name>:<message> [(<number>)]

e.g.

    I:catz:checking that dom1.example is not served by master (1)

The meanings of the fields are as follows:

<letter>
This indicates the type of message.  This is one of:

    S   Start of the test
    A   Start of test (retained for backwards compatibility)
    T   Start of test (retained for backwards compatibility)
    E   End of the test
    I   Information.  A test will typically output many of these messages
        during its run, indicating test progress.  Note that such a message may
        be of the form "I:testname:failed", indicating that a sub-test has
        failed.
    R   Result.  Each test will result in one such message, which is of the
        form:

                R:<test-name>:<result>

        where <result> is one of:

            PASS        The test passed
            FAIL        The test failed
            SKIPPED     The test was not run, usually because some
                        prerequisites required to run the test are missing.
            UNTESTED    The test was not run for some other reason, e.g. a
                        prerequisite is available but is not compatible with
                        the platform on which the test is run.

<test-name>
This is the name of the test from which the message emanated, which is also the
name of the subdirectory holding the test files.

<message>
This is text output by the test during its execution.

(<number>)
If present, this will correlate with a file created by the test.  The tests
execute commands and route the output of each command to a file.  The name of
this file depends on the command and the test, but will usually be of the form:

    <command>.out.<suffix><number>

e.g. nsupdate.out.test28, dig.out.q3.  This aids diagnosis of problems by
allowing the output that caused the problem message to be identified.


Re-Running the Tests
---
If there is a requirement to re-run a test (or the entire test suite), the
files produced by the tests should be deleted first.  Normally, these files are
deleted if the test succeeds but are retained on error.

Deletion of files produced by an individual test can be done with the command:

    sh clean.sh [-r] <test-name>

The optional flag is:

    -r              The "runall" flag.  This is related to cleaning up after
                    the tests (see "Maintenance Notes" below).  If specified,
                    it prevents a copy of the test's output listing from being
                    deleted when the directory is cleaned after the test
                    completes.

Deletion of the files produced by the set of tests (e.g. after the execution
of "runall.sh") can be deleted by the command:

    sh cleanall.sh

or

    make testclean

(Note that the Makefile has two other targets for cleaning up files: "clean"
will delete all the files produced by the tests, as well as the object and
executable files used by the tests.  "distclean" does all the work of "clean"
as well as deleting configuration files produced by "configure".)


Developer Notes
===
This section is intended for developers writing new tests.


Overview
---
As noted above, each test is in a separate directory.  To interact with the
test framework, the directories contain the following standard files:

prereq.sh   Run at the beginning to determine whether the test can be run at
            all; if not, we see a result of R:SKIPPED or R:UNTESTED.  This file
            is optional: if not present, the test is assumed to have all its
            prerequisites met.

setup.sh    Run after prereq.sh, this sets up the preconditions for the tests.
            Although optional, virtually all tests will require such a file to
            set up the ports they should use for the test.

tests.sh    Runs the actual tests.  This file is mandatory.

clean.sh    Run at the end to clean up temporary files, but only if the test
            was completed successfully and its running was not inhibited by the
	    "-n" switch being passed to "run.sh".  Otherwise the temporary
	    files are left in place for inspection.

ns<N>       These subdirectories contain test name servers that can be queried
	    or can interact with each other.  The value of N indicates the
	    address the server listens on: for example, ns2 listens on
	    10.53.0.2, and ns4 on 10.53.0.4.  All test servers use an
	    unprivileged port, so they don't need to run as root.  These
	    servers log at the highest debug level and the log is captured in
	    the file "named.run".

ans<N>      Like ns[X], but these are simple mock name servers implemented in
            Perl or Python.  They are generally programmed to misbehave in ways
            named would not so as to exercise named's ability to interoperate
            with badly behaved name servers.


Port Usage
---
In order for the tests to run in parallel, each test requires a unique set of
ports.  These are specified by the "-p" option passed to "run.sh", which sets
environment variables that the scripts listed above can reference.

The convention used in the system tests is that the number passed is the start
of a range of 100 ports.  The test is free to use the ports as required,
although the first ten ports in the block are named and generally tests use the
named ports for their intended purpose.  The names of the environment variables
are:

    PORT                     Number to be used for the query port.
    CONTROLPORT              Number to be used as the RNDC control port.
<<<<<<< HEAD
    EXTRAPORT1 - EXTRAPORT8  Eight port numbers that can be use as needed.
=======
    EXTRAPORT1 - EXTRAPORT8  Eight port numbers that can be used as needed.
>>>>>>> 7677cb27

Two other environment variables are defined:

    LOWPORT                  The lowest port number in the range.
    HIGHPORT                 The highest port number in the range.

Since port ranges usually start on a boundary of 10, the variables are set such
that the last digit of the port number corresponds to the number of the
EXTRAPORTn variable.  For example, if the port range were to start at 5200, the
port assignments would be:

    PORT = 5200
    EXTRAPORT1 = 5201
        :
    EXTRAPORT8 = 5208
    CONTROLPORT = 5209
    LOWPORT = 5200
    HIGHPORT = 5299

When running tests in parallel (i.e. giving a value of "numproc" greater than 1
in the "make" or "runall.sh" commands listed above), it is guaranteed that each
test will get a set of unique port numbers.


Writing a Test
---
The test framework requires up to four shell scripts (listed above) as well as
a number of nameserver instances to run.  Certain expectations are put on each
script:


General
---
1. Each of the four scripts will be invoked with the command

    (cd <test-directory> ; sh <script> [<arguments>] )

... so that working directory when the script starts executing is the test
directory.

2. Arguments can be only passed to the script if the test is being run as a
one-off with "run.sh".  In this case, everything on the command line after the
name of the test is passed to each script.  For example, the command:

    sh run.sh -p 12300 mytest -D xyz

... will run "mytest" with a port range of 12300 to 12399.  Each of the
framework scripts provided by the test will be invoked using the remaining
arguments, e.g.:

   (cd mytest ; sh prereq.sh -D xyz)
   (cd mytest ; sh setup.sh -D xyz)
   (cd mytest ; sh tests.sh -D xyz)
   (cd mytest ; sh clean.sh -D xyz)

No arguments will be passed to the test scripts if the test is run as part of
a run of the full test suite (e.g. the tests are started with "runall.sh").

3.  Each script should start with the following lines:

    SYSTEMTESTTOP=..
    . $SYSTEMTESTTOP/conf.sh

"conf.sh" defines a series of environment variables together with functions
useful for the test scripts. (conf.sh.win32 is the Windows equivalent of this
file.)


prereq.sh
---
As noted above, this is optional.  If present, it should check whether specific
software needed to run the test is available and/or whether BIND has been
configured with the appropriate options required.

    * If the software required to run the test is present and the BIND
      configure options are correct, prereq.sh should return with a status code
      of 0.

    * If the software required to run the test is not available and/or BIND
      has not been configured with the appropriate options, prereq.sh should
      return with a status code of 1.

    * If there is some other problem (e.g. prerequisite software is available
      but is not properly configured), a status code of 255 should be returned.


setup.sh
---
This is responsible for setting up the configuration files used in the test.

To cope with the varying port number, ports are not hard-coded into
configuration files (or, for that matter, scripts that emulate nameservers).
Instead, setup.sh is responsible for editing the configuration files to set the
port numbers.

To do this, configuration files should be supplied in the form of templates
containing tokens identifying ports.  The tokens have the same name as the
environment variables listed above, but are prefixed and suffixed by the "@"
symbol.  For example, a fragment of a configuration file template might look
like:

    controls {
        inet 10.53.0.1 port @CONTROLPORT@ allow { any; } keys { rndc_key; };
    };

    options {
        query-source address 10.53.0.1;
        notify-source 10.53.0.1;
        transfer-source 10.53.0.1;
        port @PORT@;
        allow-new-zones yes;
    };

setup.sh should copy the template to the desired filename using the
"copy_setports" shell function defined in "conf.sh", i.e.

    copy_setports ns1/named.conf.in ns1/named.conf

This replaces the tokens @PORT@, @CONTROLPORT@, @EXTRAPORT1@ through
@EXTRAPORT8@ with the contents of the environment variables listed above.
setup.sh should do this for all configuration files required when the test
starts.

("setup.sh" should also use this method for replacing the tokens in any Perl or
Python name servers used in the test.)


tests.sh
---
This is the main test file and the contents depend on the test.  The contents
are completely up to the developer, although most test scripts have a form
similar to the following for each sub-test:

    1. n=`expr $n + 1`
    2. echo_i "prime cache nodata.example ($n)"
    3. ret=0
    4. $DIG -p ${PORT} @10.53.0.1 nodata.example TXT > dig.out.test$n
    5. grep "status: NOERROR" dig.out.test$n > /dev/null || ret=1
    6. grep "ANSWER: 0," dig.out.test$n > /dev/null || ret=1
    7. if [ $ret != 0 ]; then echo_i "failed"; fi
    8. status=`expr $status + $ret`

1.  Increment the test number "n" (initialized to zero at the start of the
    script).

2.  Indicate that the sub-test is about to begin.  Note that "echo_i" instead
    of "echo" is used.  echo_i is a function defined in "conf.sh" which will
    prefix the message with "I:<testname>:", so allowing the output from each
    test to be identified within the output.  The test number is included in
    the message in order to tie the sub-test with its output.

3. Initialize return status.

4 - 6. Carry out the sub-test.  In this case, a nameserver is queried (note
    that the port used is given by the PORT environment variable, which was set
    by the inclusion of the file "conf.sh" at the start of the script).  The
    output is routed to a file whose suffix includes the test number.  The
    response from the server is examined and, in this case, if the required
    string is not found, an error is indicated by setting "ret" to 1.

7.  If the sub-test failed, a message is printed. "echo_i" is used to print
    the message to add the prefix "I:<test-name>:" before it is output.

8.  "status", used to track how many of the sub-tests have failed, is
    incremented accordingly.  The value of "status" determines the status
    returned by "tests.sh", which in turn determines whether the framework
    prints the PASS or FAIL message.

Regardless of this, rules that should be followed are:

a.  Use the environment variables set by conf.sh to determine the ports to use
    for sending and receiving queries.

b.  Use a counter to tag messages and to associate the messages with the output
    files.

c.  Store all output produced by queries/commands into files.  These files
    should be named according to the command that produced them, e.g. "dig"
    output should be stored in a file "dig.out.<suffix>", the suffix being
    related to the value of the counter.

d.  Use "echo_i" to output informational messages.

e.  Retain a count of test failures and return this as the exit status from
    the script.


clean.sh
---
The inverse of "setup.sh", this is invoked by the framework to clean up the
test directory.  It should delete all files that have been created by the test
during its run.


Starting Nameservers
---
As noted earlier, a system test will involve a number of nameservers.  These
will be either instances of named, or special servers written in a language
such as Perl or Python.

For the former, the version of "named" being run is that in the "bin/named"
directory in the tree holding the tests (i.e. if "make test" is being run
immediately after "make", the version of "named" used is that just built).  The
configuration files, zone files etc. for these servers are located in
subdirectories of the test directory named "nsN", where N is a small integer.
The latter are special nameservers, mostly used for generating deliberately bad
responses, located in subdirectories named "ansN" (again, N is an integer).
In addition to configuration files, these directories should hold the
appropriate script files as well.

Note that the "N" for a particular test forms a single number space, e.g. if
there is an "ns2" directory, there cannot be an "ans2" directory as well.
Ideally, the directory numbers should start at 1 and work upwards.

When running a test, the servers are started using "start.sh" (which is nothing
more than a wrapper for start.pl).  The options for "start.pl" are documented
in the header for that file, so will not be repeated here.  In summary, when
invoked by "run.sh", start.pl looks for directories named "nsN" or "ansN" in
the test directory and starts the servers it finds there.


"named" Command-Line Options
---
By default, start.pl starts a "named" server with the following options:

    -c named.conf   Specifies the configuration file to use (so by implication,
                    each "nsN" nameserver's configuration file must be called
                    named.conf).

    -d 99           Sets the maximum debugging level.

    -D <name>       The "-D" option sets a string used to identify the
                    nameserver in a process listing.  In this case, the string
                    is the name of the subdirectory.

    -g              Runs the server in the foreground and logs everything to
                    stderr.

    -m record,size,mctx
                    Turns on these memory usage debugging flags.

    -U 4            Uses four listeners.

    -X named.lock   Acquires a lock on this file in the "nsN" directory, so
                    preventing multiple instances of this named running in this
                    directory (which could possibly interfere with the test).

In addition, start.pl also sets the following undocumented flag:

    -T clienttest   Makes clients single-shot with their own memory context.

All output is sent to a file called "named.run" in the nameserver directory.

The options used to start named can be altered.  There are three ways of doing
this.  "start.pl" checks the methods in a specific order: if a check succeeds,
the options are set and any other specification is ignored.  In order, these
are:

1. Specifying options to "start.sh"/"start.pl" after the name of the test
directory, e.g.

    sh start.sh reclimit ns1 -- "-c n.conf -d 43"

(This is only really useful when running tests interactively.)

2. Including a file called "named.args" in the "nsN" directory.  If present,
the contents of the first non-commented, non-blank line of the file are used as
the named command-line arguments.  The rest of the file is ignored.

3. Tweaking the default command line arguments with "-T" options.  This flag is
used to alter the behavior of BIND for testing and is not documented in the
ARM.  The "clienttest" option has already been mentioned, but the presence of
certain files in the "nsN" directory adds flags to the default command line
(the content of the files is irrelevant - it is only the presence that counts):

    named.noaa       Appends "-T noaa" to the command line, which causes
                     "named" to never set the AA bit in an answer.

    named.dropedns   Adds "-T dropedns" to the command line, which causes
                     "named" to recognise EDNS options in messages, but drop
                     messages containing them.

    named.maxudp1460 Adds "-T maxudp1460" to the command line, setting the
                     maximum UDP size handled by named to 1460.

    named.maxudp512  Adds "-T maxudp512" to the command line, setting the
                     maximum UDP size handled by named to 512.

    named.noedns     Appends "-T noedns" to the command line, which disables
                     recognition of EDNS options in messages.

    named.notcp      Adds "-T notcp", which disables TCP in "named".

    named.soa        Appends "-T nosoa" to the command line, which disables
                     the addition of SOA records to negative responses (or to
                     the additional section if the response is triggered by RPZ
                     rewriting).


Starting Other Nameservers
---
In contrast to "named", nameservers written in Perl or Python (whose script
file should have the name "ans.pl" or "ans.py" respectively) are started with a
fixed command line.  In essence, the server is given the address and nothing
else.

(This is not strictly true: Python servers are provided with the number of the
query port to use.  Altering the port used by Perl servers currently requires
creating a template file containing the "@PORT@" token, and having "setup.sh"
substitute the actual port being used before the test starts.)


Stopping Nameservers
---
As might be expected, the test system stops nameservers with the script
"stop.sh", which is little more than a wrapper for "stop.pl".  Like "start.pl",
the options available are listed in the file's header and will not be repeated
here.

In summary though, the nameservers for a given test, if left running by
specifying the "-k" flag to "run.sh" when the test is started, can be stopped
by the command:

    sh stop.sh <test-name> [server]

... where if the server (e.g. "ns1", "ans3") is not specified, all servers
associated with the test are stopped.


Adding a Test to the System Test Suite
---
Once a test has been created, the following files should be edited:

* conf.sh.in  The name of the test should be added to the PARALLELDIRS or
SEQUENTIALDIRS variables as appropriate.  The former is used for tests that
can run in parallel with other tests, the latter for tests that are unable to
do so.

* conf.sh.win32 This is the Windows equivalent of conf.sh.in.  The name of the
test should be added to the PARALLELDIRS or SEQUENTIALDIRS variables as
appropriate.

* Makefile.in The name of the test should be added to one of the the PARALLEL
or SEQUENTIAL variables.

(It is likely that a future iteration of the system test suite will remove the
need to edit multiple files to add a test.)


Valgrind
---
When running system tests, named can be run under Valgrind.  The output from
Valgrind are sent to per-process files that can be reviewed after the test has
completed.  To enable this, set the USE_VALGRIND environment variable to
"helgrind" to run the Helgrind tool, or any other value to run the Memcheck
tool.  To use "helgrind" effectively, build BIND with --disable-atomic.


Maintenance Notes
===
This section is aimed at developers maintaining BIND's system test framework.

Notes on Parallel Execution
---
Although execution of an individual test is controlled by "run.sh", which
executes the above shell scripts (and starts the relevant servers) for each
test, the running of all tests in the test suite is controlled by the Makefile.
("runall.sh" does little more than invoke "make" on the Makefile.)

All system tests are capable of being run in parallel.  For this to work, each
test needs to use a unique set of ports.  To avoid the need to define which
tests use which ports (and so risk port clashes as further tests are added),
the ports are assigned when the tests are run.  This is achieved by having the
"test" target in the Makefile depend on "parallel.mk".  That file is created
when "make check" is run, and contains a target for each test of the form:

    <test-name>:
        @$(SHELL) run.sh $$NOCLEAN -r -p <baseport> <test-name>

The <baseport> is unique and the values of <baseport> for each test are
separated by at least 100 ports.


Cleaning Up From Tests
---
When a test is run, files are created in the test directory.  These files fall
into three categories:

1. Files generated by the test itself, e.g. output from "dig" and "rndc".

2. Files produced by named which may not be cleaned up if named exits
abnormally, e.g. core files, PID files etc.

3. The file "test.output" containing the text written to stdout by the test.
This is only produced when the test is run as part of the entire test suite
(e.g. via "runall.sh").

If the test fails, all these files are retained.  But if the test succeeds,
they are cleaned up at different times:

1. Files generated by the test itself are cleaned up by the test's own
"clean.sh".  This is called from the system's "clean.sh", which in turn is
called from "run.sh".

2. Files that may not be cleaned up if named exits abnormally are removed
by the system's "clean.sh".

3. "test.output" files are deleted when the test suite ends.  At this point,
the file "testsummary.sh" is called which concatenates all the "test.output"
files into a single "systest.output" file before deleting them.

A complication arises with the "test.output" file however:

1. "clean.sh" is called by "run.sh" if the test ends successfully.  For
this reason, "clean.sh" cannot delete "test.output" as, if the test is
being run as part of a test suite, the file must be retained.

2. If the deletion of "test.output" were to be solely the responsibility of
"testsummary.sh", should a test suite terminate abnormally, cleaning up a test
directory with "sh clean.sh <test-directory>" would leave the file present.

3. An additional step could be added to "cleanall.sh" (which calls the
system's "clean.sh" for each test) to remove the "test.output" file.  However,
although the file would be deleted should all test directories be cleaned,
it would still mean that running "clean.sh" on a particular test directory
could leave the file present.

To get round this, the system's "clean.sh" script takes an optional flag, "-r"
(the "runall" flag).  When the test suite is run, each invocation of "run.sh"
is passed the runall flag.  In turn, "run.sh" passes the flag to "clean.sh",
which causes that script not to delete the "tests.output" file.  In other
words, when the system's "clean.sh" is invoked standalone on a test directory
(or as part of a run of "cleanall.sh"), it will delete the "test.output" if it
is present.  When invoked during a run of the entire test suite, it won't.<|MERGE_RESOLUTION|>--- conflicted
+++ resolved
@@ -332,11 +332,7 @@
 
     PORT                     Number to be used for the query port.
     CONTROLPORT              Number to be used as the RNDC control port.
-<<<<<<< HEAD
-    EXTRAPORT1 - EXTRAPORT8  Eight port numbers that can be use as needed.
-=======
     EXTRAPORT1 - EXTRAPORT8  Eight port numbers that can be used as needed.
->>>>>>> 7677cb27
 
 Two other environment variables are defined:
 
